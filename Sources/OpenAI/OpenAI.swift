//
//  OpenAI.swift
//
//
//  Created by Sergii Kryvoblotskyi on 9/18/22.
//

import Foundation

#if canImport(FoundationNetworking)
  import FoundationNetworking
#endif

final public class OpenAI: @unchecked Sendable {

<<<<<<< HEAD
  public struct Configuration {

    /// OpenAI API token. See https://platform.openai.com/docs/api-reference/authentication
    public let token: String

    /// Optional OpenAI organization identifier. See https://platform.openai.com/docs/api-reference/authentication
    public let organizationIdentifier: String?

    /// API host. Set this property if you use some kind of proxy or your own server. Default is api.openai.com
    public let host: String
    public let port: Int
    public let scheme: String
    /// Default request timeout
    public let timeoutInterval: TimeInterval

    public let isUsingV1: Bool
    public let customPath: String?

    /// 是否打印API响应数据
    public let debug: Bool

    public init(
      token: String, organizationIdentifier: String? = nil, host: String = "api.openai.com", port: Int = 443, scheme: String = "https", timeoutInterval: TimeInterval = 60.0, isUsingV1: Bool = true,
      customPath: String? = nil, debug: Bool = false  // 默认关闭
    ) {
      self.token = token
      self.organizationIdentifier = organizationIdentifier
      self.host = host
      self.port = port
      self.scheme = scheme
      self.timeoutInterval = timeoutInterval
      self.isUsingV1 = isUsingV1
      self.customPath = customPath
      self.debug = debug
    }
  }

  private let session: URLSessionProtocol
  private var streamingSessions = ArrayWithThreadSafety<NSObject>()

  public let configuration: Configuration

  public convenience init(apiToken: String) {
    self.init(configuration: Configuration(token: apiToken), session: URLSession.shared)
  }

  public convenience init(configuration: Configuration) {
    self.init(configuration: configuration, session: URLSession.shared)
  }

  init(configuration: Configuration, session: URLSessionProtocol) {
    self.configuration = configuration
    self.session = session
  }

  public convenience init(configuration: Configuration, session: URLSession = URLSession.shared) {
    self.init(configuration: configuration, session: session as URLSessionProtocol)
  }

  public func completions(query: CompletionsQuery, completion: @escaping (Result<CompletionsResult, Error>) -> Void) {
    performRequest(request: JSONRequest<CompletionsResult>(body: query, url: buildURL(path: .completions)), completion: completion)
  }

  public func completionsStream(query: CompletionsQuery, onResult: @escaping (Result<CompletionsResult, Error>) -> Void, completion: ((Error?) -> Void)?) {
    performStreamingRequest(request: JSONRequest<CompletionsResult>(body: query.makeStreamable(), url: buildURL(path: .completions)), onResult: onResult, completion: completion)
  }

  public func images(query: ImagesQuery, completion: @escaping (Result<ImagesResult, Error>) -> Void) {
    performRequest(request: JSONRequest<ImagesResult>(body: query, url: buildURL(path: .images)), completion: completion)
  }

  public func imageEdits(query: ImageEditsQuery, completion: @escaping (Result<ImagesResult, Error>) -> Void) {
    performRequest(request: MultipartFormDataRequest<ImagesResult>(body: query, url: buildURL(path: .imageEdits)), completion: completion)
  }

  public func imageVariations(query: ImageVariationsQuery, completion: @escaping (Result<ImagesResult, Error>) -> Void) {
    performRequest(request: MultipartFormDataRequest<ImagesResult>(body: query, url: buildURL(path: .imageVariations)), completion: completion)
  }

  public func embeddings(query: EmbeddingsQuery, completion: @escaping (Result<EmbeddingsResult, Error>) -> Void) {
    performRequest(request: JSONRequest<EmbeddingsResult>(body: query, url: buildURL(path: .embeddings)), completion: completion)
  }

  public func chats(query: ChatQuery, completion: @escaping (Result<ChatResult, Error>) -> Void) {
    performRequest(request: JSONRequest<ChatResult>(body: query, url: buildURL(path: .chats)), completion: completion)
  }

  public func chatsStream(query: ChatQuery, onResult: @escaping (Result<ChatStreamResult, Error>) -> Void, completion: ((Error?) -> Void)?) {
    performStreamingRequest(request: JSONRequest<ChatStreamResult>(body: query.makeStreamable(), url: buildURL(path: .chats)), onResult: onResult, completion: completion)
  }

  public func edits(query: EditsQuery, completion: @escaping (Result<EditsResult, Error>) -> Void) {
    performRequest(request: JSONRequest<EditsResult>(body: query, url: buildURL(path: .edits)), completion: completion)
  }

  public func model(query: ModelQuery, completion: @escaping (Result<ModelResult, Error>) -> Void) {
    performRequest(request: JSONRequest<ModelResult>(url: buildURL(path: .models.withPath(query.model)), method: "GET"), completion: completion)
  }

  public func models(completion: @escaping (Result<ModelsResult, Error>) -> Void) {
    performRequest(request: JSONRequest<ModelsResult>(url: buildURL(path: .models), method: "GET"), completion: completion)
  }

  @available(iOS 13.0, *)
  public func moderations(query: ModerationsQuery, completion: @escaping (Result<ModerationsResult, Error>) -> Void) {
    performRequest(request: JSONRequest<ModerationsResult>(body: query, url: buildURL(path: .moderations)), completion: completion)
  }

  public func audioTranscriptions(query: AudioTranscriptionQuery, completion: @escaping (Result<AudioTranscriptionResult, Error>) -> Void) {
    performRequest(request: MultipartFormDataRequest<AudioTranscriptionResult>(body: query, url: buildURL(path: .audioTranscriptions)), completion: completion)
  }

  public func audioTranslations(query: AudioTranslationQuery, completion: @escaping (Result<AudioTranslationResult, Error>) -> Void) {
    performRequest(request: MultipartFormDataRequest<AudioTranslationResult>(body: query, url: buildURL(path: .audioTranslations)), completion: completion)
  }

  public func audioCreateSpeech(query: AudioSpeechQuery, completion: @escaping (Result<AudioSpeechResult, Error>) -> Void) {
    performSpeechRequest(request: JSONRequest<AudioSpeechResult>(body: query, url: buildURL(path: .audioSpeech)), completion: completion)
  }

}

extension OpenAI {

  func performRequest<ResultType: Codable>(request: any URLRequestBuildable, completion: @escaping (Result<ResultType, Error>) -> Void) {
    do {
      let request = try request.build(
        token: configuration.token,
        organizationIdentifier: configuration.organizationIdentifier,
        timeoutInterval: configuration.timeoutInterval)
      let task = session.dataTask(with: request) { data, _, error in
        if let error = error {
          return completion(.failure(error))
        }
        guard let data = data else {
          return completion(.failure(OpenAIError.emptyData))
        }

        // 根据 debug 配置决定是否打印
        if self.configuration.debug,
          let responseString = String(data: data, encoding: .utf8)
        {
          print("API Response:", responseString)
        }

        let decoder = JSONDecoder()
        do {
          completion(.success(try decoder.decode(ResultType.self, from: data)))
        } catch {
          completion(.failure((try? decoder.decode(APIErrorResponse.self, from: data)) ?? error))
=======
    public struct Configuration {
        
        /// OpenAI API token. See https://platform.openai.com/docs/api-reference/authentication
        ///
        /// Set the token when the app works directly with OpenAI API. This approach is generally unsafe and should not be used in production.
        /// Default value is nil. It would work when you have a proxy server that manages authentication.
        /// See https://github.com/MacPaw/OpenAI/discussions/116 for more info
        public let token: String?
        
        /// Optional OpenAI organization identifier. See https://platform.openai.com/docs/api-reference/authentication
        public let organizationIdentifier: String?
        
        /// API host. Set this property if you use some kind of proxy or your own server. Default is api.openai.com
        public let host: String

        /// Optional base path if you set up OpenAI API proxy on a custom path on your own host. Default is "/v1"
        public let basePath: String

        public let port: Int
        public let scheme: String
        
        /// Default request timeout
        public let timeoutInterval: TimeInterval
        
        /// Headers to set on a request.
        ///
        /// Value from this dict would set on any request sent by SDK.
        ///
        /// These values are applied after all the default headers are set, so if names collide, values from this dict would override default values.
        ///
        /// Currently SDK sets such fields: Authorization, Content-Type, OpenAI-Organization.
        public let customHeaders: [String: String]
        
        public init(token: String?, organizationIdentifier: String? = nil, host: String = "api.openai.com", port: Int = 443, scheme: String = "https", basePath: String = "/v1", timeoutInterval: TimeInterval = 60.0, customHeaders: [String: String] = [:]) {
            self.token = token
            self.organizationIdentifier = organizationIdentifier
            self.host = host
            self.port = port
            self.scheme = scheme
            self.basePath = basePath
            self.timeoutInterval = timeoutInterval
            self.customHeaders = customHeaders
        }
    }
    
    let session: URLSessionProtocol
    
    private let streamingSessionFactory: StreamingSessionFactory
    private let cancellablesFactory: CancellablesFactory
    private let executionSerializer: ExecutionSerializer
    private var streamingSessions: [NSObject: InvalidatableSession] = [:]
    
    public let configuration: Configuration

    public convenience init(apiToken: String) {
        self.init(configuration: Configuration(token: apiToken), session: URLSession.shared, sslStreamingDelegate: nil)
    }
    
    public convenience init(configuration: Configuration) {
        self.init(configuration: configuration, session: URLSession.shared, sslStreamingDelegate: nil)
    }
    
    public convenience init(configuration: Configuration, session: URLSession = URLSession.shared, sslStreamingDelegate: SSLDelegateProtocol? = nil) {
        let streamingSessionFactory = ImplicitURLSessionStreamingSessionFactory(sslDelegate: sslStreamingDelegate)
        
        self.init(
            configuration: configuration,
            session: session,
            streamingSessionFactory: streamingSessionFactory
        )
    }

    init(
        configuration: Configuration,
        session: URLSessionProtocol,
        streamingSessionFactory: StreamingSessionFactory,
        cancellablesFactory: CancellablesFactory = DefaultCancellablesFactory(),
        executionSerializer: ExecutionSerializer = GCDQueueAsyncExecutionSerializer(queue: .userInitiated)
    ) {
        self.configuration = configuration
        self.session = session
        self.streamingSessionFactory = streamingSessionFactory
        self.cancellablesFactory = cancellablesFactory
        self.executionSerializer = executionSerializer
    }
    
    public func threadsAddMessage(
        threadId: String,
        query: MessageQuery,
        completion: @escaping @Sendable (Result<ThreadAddMessageResult, Error>) -> Void
    ) -> CancellableRequest {
        performRequest(
            request: makeThreadsAddMessageRequest(threadId, query),
            completion: completion
        )
    }
    
    public func threadsMessages(
        threadId: String,
        before: String? = nil,
        completion: @escaping @Sendable (Result<ThreadsMessagesResult, Error>) -> Void
    ) -> CancellableRequest {
        performRequest(
            request: makeThreadsMessagesRequest(threadId, before: before),
            completion: completion
        )
    }
    
    public func runRetrieve(threadId: String, runId: String, completion: @escaping @Sendable (Result<RunResult, Error>) -> Void) -> CancellableRequest {
        performRequest(
            request: makeRunRetrieveRequest(threadId, runId),
            completion: completion
        )
    }
    
    public func runRetrieveSteps(
        threadId: String,
        runId: String,
        before: String? = nil,
        completion: @escaping @Sendable (Result<RunRetrieveStepsResult, Error>) -> Void
    ) -> CancellableRequest {
        performRequest(
            request: makeRunRetrieveStepsRequest(threadId, runId, before),
            completion: completion
        )
    }
    
    public func runSubmitToolOutputs(
        threadId: String,
        runId: String,
        query: RunToolOutputsQuery,
        completion: @escaping @Sendable (Result<RunResult, Error>) -> Void
    ) -> CancellableRequest {
        performRequest(
            request: makeRunSubmitToolOutputsRequest(threadId, runId, query),
            completion: completion
        )
    }
    
    public func runs(threadId: String, query: RunsQuery, completion: @escaping @Sendable (Result<RunResult, Error>) -> Void) -> CancellableRequest {
        performRequest(
            request: makeRunsRequest(threadId, query),
            completion: completion
        )
    }

    public func threads(query: ThreadsQuery, completion: @escaping @Sendable (Result<ThreadsResult, Error>) -> Void) -> CancellableRequest {
        performRequest(
            request: makeThreadsRequest(query),
            completion: completion
        )
    }
    
    public func threadRun(query: ThreadRunQuery, completion: @escaping @Sendable (Result<RunResult, Error>) -> Void) -> CancellableRequest {
        performRequest(
            request: makeThreadRunRequest(query),
            completion: completion
        )
    }
    
    public func assistants(after: String? = nil, completion: @escaping @Sendable (Result<AssistantsResult, Error>) -> Void) -> CancellableRequest {
        performRequest(
            request: makeAssistantsRequest(after),
            completion: completion
        )
    }
    
    public func assistantCreate(query: AssistantsQuery, completion: @escaping @Sendable (Result<AssistantResult, Error>) -> Void) -> CancellableRequest {
        performRequest(
            request: makeAssistantCreateRequest(query),
            completion: completion
        )
    }
    
    public func assistantModify(query: AssistantsQuery, assistantId: String, completion: @escaping @Sendable (Result<AssistantResult, Error>) -> Void) -> CancellableRequest {
        performRequest(
            request: makeAssistantModifyRequest(assistantId, query),
            completion: completion
        )
    }
    
    public func files(query: FilesQuery, completion: @escaping @Sendable (Result<FilesResult, Error>) -> Void) -> CancellableRequest {
        performRequest(
            request: makeFilesRequest(query: query),
            completion: completion
        )
    }

    public func images(query: ImagesQuery, completion: @escaping @Sendable (Result<ImagesResult, Error>) -> Void) -> CancellableRequest {
        performRequest(request: makeImagesRequest(query: query), completion: completion)
    }
    
    public func imageEdits(query: ImageEditsQuery, completion: @escaping @Sendable (Result<ImagesResult, Error>) -> Void) -> CancellableRequest {
        performRequest(request: makeImageEditsRequest(query: query), completion: completion)
    }
    
    public func imageVariations(query: ImageVariationsQuery, completion: @escaping @Sendable (Result<ImagesResult, Error>) -> Void) -> CancellableRequest {
        performRequest(request: makeImageVariationsRequest(query: query), completion: completion)
    }
    
    public func embeddings(query: EmbeddingsQuery, completion: @escaping @Sendable (Result<EmbeddingsResult, Error>) -> Void) -> CancellableRequest {
        performRequest(request: makeEmbeddingsRequest(query: query), completion: completion)
    }
    
    public func chats(query: ChatQuery, completion: @escaping @Sendable (Result<ChatResult, Error>) -> Void) -> CancellableRequest {
        performRequest(request: makeChatsRequest(query: query.makeNonStreamable()), completion: completion)
    }
    
    public func chatsStream(query: ChatQuery, onResult: @escaping @Sendable (Result<ChatStreamResult, Error>) -> Void, completion: (@Sendable (Error?) -> Void)?) -> CancellableRequest {
        performStreamingRequest(
            request: JSONRequest<ChatStreamResult>(body: query.makeStreamable(), url: buildURL(path: .chats)),
            onResult: onResult,
            completion: completion
        )
    }
    
    public func model(query: ModelQuery, completion: @escaping @Sendable (Result<ModelResult, Error>) -> Void) -> CancellableRequest {
        performRequest(request: makeModelRequest(query: query), completion: completion)
    }
    
    public func models(completion: @escaping @Sendable (Result<ModelsResult, Error>) -> Void) -> CancellableRequest {
        performRequest(request: makeModelsRequest(), completion: completion)
    }
    
    @available(iOS 13.0, *)
    public func moderations(query: ModerationsQuery, completion: @escaping @Sendable (Result<ModerationsResult, Error>) -> Void) -> CancellableRequest {
        performRequest(request: makeModerationsRequest(query: query), completion: completion)
    }
    
    public func audioTranscriptions(query: AudioTranscriptionQuery, completion: @escaping @Sendable (Result<AudioTranscriptionResult, Error>) -> Void) -> CancellableRequest {
        performRequest(request: makeAudioTranscriptionsRequest(query: query), completion: completion)
    }
    
    public func audioTranslations(query: AudioTranslationQuery, completion: @escaping @Sendable (Result<AudioTranslationResult, Error>) -> Void) -> CancellableRequest {
        performRequest(request: makeAudioTranslationsRequest(query: query), completion: completion)
    }
    
    public func audioCreateSpeech(query: AudioSpeechQuery, completion: @escaping @Sendable (Result<AudioSpeechResult, Error>) -> Void) -> CancellableRequest {
        performSpeechRequest(request: makeAudioCreateSpeechRequest(query: query), completion: completion)
    }
    
    public func audioCreateSpeechStream(query: AudioSpeechQuery, onResult: @escaping @Sendable (Result<AudioSpeechResult, Error>) -> Void, completion: (@Sendable (Error?) -> Void)?) -> CancellableRequest {
        performSpeechStreamingRequest(
            request: JSONRequest<AudioSpeechResult>(body: query, url: buildURL(path: .audioSpeech)),
            onResult: onResult,
            completion: completion
        )
    }
}

extension OpenAI {
    func performRequest<ResultType: Codable>(request: any URLRequestBuildable, completion: @escaping @Sendable (Result<ResultType, Error>) -> Void) -> CancellableRequest {
        do {
            let request = try request.build(configuration: configuration)
            let task = makeDataTask(forRequest: request, completion: completion)
            task.resume()
            return cancellablesFactory.makeTaskCanceller(task: task)
        } catch {
            completion(.failure(error))
            return NoOpCancellableRequest()
        }
    }
    
    func performStreamingRequest<ResultType: Codable & Sendable>(
        request: any URLRequestBuildable,
        onResult: @escaping @Sendable (Result<ResultType, Error>) -> Void,
        completion: (@Sendable (Error?) -> Void)?
    ) -> CancellableRequest {
        do {
            let urlRequest = try request.build(configuration: configuration)
            
            let session = streamingSessionFactory.makeServerSentEventsStreamingSession(urlRequest: urlRequest) { _, object in
                onResult(.success(object))
            } onProcessingError: { _, error in
                onResult(.failure(error))
            } onComplete: { [weak self] session, error in
                completion?(error)
                self?.invalidateSession(session)
            }
            
            return runSession(session)
        } catch {
            completion?(error)
            return NoOpCancellableRequest()
>>>>>>> 1a7a5bae
        }
      }
      task.resume()
    } catch {
      completion(.failure(error))
    }
<<<<<<< HEAD
  }

  func performStreamingRequest<ResultType: Codable>(request: any URLRequestBuildable, onResult: @escaping (Result<ResultType, Error>) -> Void, completion: ((Error?) -> Void)?) {
    do {
      let request = try request.build(
        token: configuration.token,
        organizationIdentifier: configuration.organizationIdentifier,
        timeoutInterval: configuration.timeoutInterval)
      let session = StreamingSession<ResultType>(urlRequest: request)
      session.onReceiveContent = { _, object in
        onResult(.success(object))
      }
      session.onProcessingError = { _, error in
        onResult(.failure(error))
      }
      session.onComplete = { [weak self] object, error in
        self?.streamingSessions.removeAll(where: { $0 == object })
        completion?(error)
      }
      session.perform()
      streamingSessions.append(session)
    } catch {
      completion?(error)
    }
  }

  func performSpeechRequest(request: any URLRequestBuildable, completion: @escaping (Result<AudioSpeechResult, Error>) -> Void) {
    do {
      let request = try request.build(
        token: configuration.token,
        organizationIdentifier: configuration.organizationIdentifier,
        timeoutInterval: configuration.timeoutInterval)

      let task = session.dataTask(with: request) { data, _, error in
        if let error = error {
          return completion(.failure(error))
=======
    
    func performSpeechRequest(request: any URLRequestBuildable, completion: @escaping @Sendable (Result<AudioSpeechResult, Error>) -> Void) -> CancellableRequest {
        do {
            let request = try request.build(configuration: configuration)
            
            let task = session.dataTask(with: request) { data, _, error in
                if let error = error {
                    return completion(.failure(error))
                }
                guard let data = data else {
                    return completion(.failure(OpenAIError.emptyData))
                }
                
                completion(.success(AudioSpeechResult(audio: data)))
            }
            task.resume()
            return cancellablesFactory.makeTaskCanceller(task: task)
        } catch {
            completion(.failure(error))
            return NoOpCancellableRequest()
        }
    }
    
    func performSpeechStreamingRequest(
        request: any URLRequestBuildable,
        onResult: @escaping @Sendable (Result<AudioSpeechResult, Error>) -> Void,
        completion: (@Sendable (Error?) -> Void)?
    ) -> CancellableRequest {
        do {
            let urlRequest = try request.build(configuration: configuration)
            
            let session = streamingSessionFactory.makeAudioSpeechStreamingSession(urlRequest: urlRequest) { _, object in
                onResult(.success(object))
            } onProcessingError: { _, error in
                onResult(.failure(error))
            } onComplete: { [weak self] session, error in
                completion?(error)
                self?.invalidateSession(session)
            }
            
            return runSession(session)
        } catch {
            completion?(error)
            return NoOpCancellableRequest()
        }
    }
    
    func makeDataTask<ResultType: Codable>(forRequest request: URLRequest, completion: @escaping @Sendable (Result<ResultType, Error>) -> Void) -> URLSessionDataTaskProtocol {
        session.dataTask(with: request) { data, _, error in
            if let error = error {
                return completion(.failure(error))
            }
            guard let data = data else {
                return completion(.failure(OpenAIError.emptyData))
            }
            let decoder = JSONDecoder()
            do {
                completion(.success(try decoder.decode(ResultType.self, from: data)))
            } catch {
                completion(.failure((try? decoder.decode(APIErrorResponse.self, from: data)) ?? error))
            }
        }
    }
    
    func makeRawResponseDataTask(forRequest request: URLRequest, completion: @escaping @Sendable (Result<Data, Error>) -> Void) -> URLSessionDataTaskProtocol {
        session.dataTask(with: request) { data, _, error in
            if let error = error {
                return completion(.failure(error))
            }
            guard let data = data else {
                return completion(.failure(OpenAIError.emptyData))
            }
            
            completion(.success(data))
        }
    }
    
    private func runSession<I>(_ session: StreamingSession<I>) -> CancellableRequest {
        let performableSession = session.makeSession()
        
        executionSerializer.dispatch {
            self.streamingSessions[session] = performableSession
        }
        
        performableSession.performSession()
        
        return cancellablesFactory.makeSessionCanceller(
            session: performableSession
        )
    }
    
    private func invalidateSession(_ object: NSObject) {
        self.executionSerializer.dispatch {
            let invalidatableSession = self.streamingSessions.removeValue(forKey: object)
            invalidatableSession?.invalidateAndCancel()
>>>>>>> 1a7a5bae
        }
        guard let data = data else {
          return completion(.failure(OpenAIError.emptyData))
        }

        completion(.success(AudioSpeechResult(audio: data)))
      }
      task.resume()
    } catch {
      completion(.failure(error))
    }
  }
}

extension OpenAI {
<<<<<<< HEAD

  func buildURL(path: String) -> URL {
    var components = URLComponents()
    components.scheme = configuration.scheme
    components.host = configuration.host
    components.port = configuration.port

    let basePath: String
    if let customPath = configuration.customPath {
      basePath = customPath
    } else {
      basePath = configuration.isUsingV1 ? "/v1" : ""
=======
    func buildURL(path: String, after: String? = nil) -> URL {
        DefaultURLBuilder(configuration: configuration, path: path, after: after)
            .buildURL()
    }

    func buildRunsURL(path: String, threadId: String, before: String? = nil) -> URL {
        RunsURLBuilder(configuration: configuration, path: .init(stringValue: path), threadId: threadId)
            .buildURL()
    }

    func buildRunRetrieveURL(path: String, threadId: String, runId: String, before: String? = nil) -> URL {
        RunRetrieveURLBuilder(configuration: configuration, path: .init(stringValue: path), threadId: threadId, runId: runId, before: before)
            .buildURL()
    }

    func buildAssistantURL(path: APIPath.Assistants, assistantId: String) -> URL {
        AssistantsURLBuilder(configuration: configuration, path: path, assistantId: assistantId)
            .buildURL()
>>>>>>> 1a7a5bae
    }

    components.path = basePath + path
    return components.url!
  }
}

typealias APIPath = String
extension APIPath {
<<<<<<< HEAD

  static let completions = "/completions"
  static let embeddings = "/embeddings"
  static let chats = "/chat/completions"
  static let edits = "/edits"
  static let models = "/models"
  static let moderations = "/moderations"

  static let audioSpeech = "/audio/speech"
  static let audioTranscriptions = "/audio/transcriptions"
  static let audioTranslations = "/audio/translations"

  static let images = "/images/generations"
  static let imageEdits = "/images/edits"
  static let imageVariations = "/images/variations"

  func withPath(_ path: String) -> String {
    self + "/" + path
  }
=======
    struct Assistants {
        static let assistants = Assistants(stringValue: "/assistants")
        static let assistantsModify = Assistants(stringValue: "/assistants/ASST_ID")
        static let threads = Assistants(stringValue: "/threads")
        static let threadRun = Assistants(stringValue: "/threads/runs")
        static let runs = Assistants(stringValue: "/threads/THREAD_ID/runs")
        static let runRetrieve = Assistants(stringValue: "/threads/THREAD_ID/runs/RUN_ID")
        static let runRetrieveSteps = Assistants(stringValue: "/threads/THREAD_ID/runs/RUN_ID/steps")
        static func runSubmitToolOutputs(threadId: String, runId: String) -> Assistants {
            Assistants(stringValue: "/threads/\(threadId)/runs/\(runId)/submit_tool_outputs")
        }
        static let threadsMessages = Assistants(stringValue: "/threads/THREAD_ID/messages")
        static let files = Assistants(stringValue: "/files")
        
        let stringValue: String
    }

    static let embeddings = "/embeddings"
    static let chats = "/chat/completions"
    static let models = "/models"
    static let moderations = "/moderations"
    
    static let audioSpeech = "/audio/speech"
    static let audioTranscriptions = "/audio/transcriptions"
    static let audioTranslations = "/audio/translations"
    
    static let images = "/images/generations"
    static let imageEdits = "/images/edits"
    static let imageVariations = "/images/variations"
    
    func withPath(_ path: String) -> String {
        self + "/" + path
    }
>>>>>>> 1a7a5bae
}<|MERGE_RESOLUTION|>--- conflicted
+++ resolved
@@ -13,158 +13,6 @@
 
 final public class OpenAI: @unchecked Sendable {
 
-<<<<<<< HEAD
-  public struct Configuration {
-
-    /// OpenAI API token. See https://platform.openai.com/docs/api-reference/authentication
-    public let token: String
-
-    /// Optional OpenAI organization identifier. See https://platform.openai.com/docs/api-reference/authentication
-    public let organizationIdentifier: String?
-
-    /// API host. Set this property if you use some kind of proxy or your own server. Default is api.openai.com
-    public let host: String
-    public let port: Int
-    public let scheme: String
-    /// Default request timeout
-    public let timeoutInterval: TimeInterval
-
-    public let isUsingV1: Bool
-    public let customPath: String?
-
-    /// 是否打印API响应数据
-    public let debug: Bool
-
-    public init(
-      token: String, organizationIdentifier: String? = nil, host: String = "api.openai.com", port: Int = 443, scheme: String = "https", timeoutInterval: TimeInterval = 60.0, isUsingV1: Bool = true,
-      customPath: String? = nil, debug: Bool = false  // 默认关闭
-    ) {
-      self.token = token
-      self.organizationIdentifier = organizationIdentifier
-      self.host = host
-      self.port = port
-      self.scheme = scheme
-      self.timeoutInterval = timeoutInterval
-      self.isUsingV1 = isUsingV1
-      self.customPath = customPath
-      self.debug = debug
-    }
-  }
-
-  private let session: URLSessionProtocol
-  private var streamingSessions = ArrayWithThreadSafety<NSObject>()
-
-  public let configuration: Configuration
-
-  public convenience init(apiToken: String) {
-    self.init(configuration: Configuration(token: apiToken), session: URLSession.shared)
-  }
-
-  public convenience init(configuration: Configuration) {
-    self.init(configuration: configuration, session: URLSession.shared)
-  }
-
-  init(configuration: Configuration, session: URLSessionProtocol) {
-    self.configuration = configuration
-    self.session = session
-  }
-
-  public convenience init(configuration: Configuration, session: URLSession = URLSession.shared) {
-    self.init(configuration: configuration, session: session as URLSessionProtocol)
-  }
-
-  public func completions(query: CompletionsQuery, completion: @escaping (Result<CompletionsResult, Error>) -> Void) {
-    performRequest(request: JSONRequest<CompletionsResult>(body: query, url: buildURL(path: .completions)), completion: completion)
-  }
-
-  public func completionsStream(query: CompletionsQuery, onResult: @escaping (Result<CompletionsResult, Error>) -> Void, completion: ((Error?) -> Void)?) {
-    performStreamingRequest(request: JSONRequest<CompletionsResult>(body: query.makeStreamable(), url: buildURL(path: .completions)), onResult: onResult, completion: completion)
-  }
-
-  public func images(query: ImagesQuery, completion: @escaping (Result<ImagesResult, Error>) -> Void) {
-    performRequest(request: JSONRequest<ImagesResult>(body: query, url: buildURL(path: .images)), completion: completion)
-  }
-
-  public func imageEdits(query: ImageEditsQuery, completion: @escaping (Result<ImagesResult, Error>) -> Void) {
-    performRequest(request: MultipartFormDataRequest<ImagesResult>(body: query, url: buildURL(path: .imageEdits)), completion: completion)
-  }
-
-  public func imageVariations(query: ImageVariationsQuery, completion: @escaping (Result<ImagesResult, Error>) -> Void) {
-    performRequest(request: MultipartFormDataRequest<ImagesResult>(body: query, url: buildURL(path: .imageVariations)), completion: completion)
-  }
-
-  public func embeddings(query: EmbeddingsQuery, completion: @escaping (Result<EmbeddingsResult, Error>) -> Void) {
-    performRequest(request: JSONRequest<EmbeddingsResult>(body: query, url: buildURL(path: .embeddings)), completion: completion)
-  }
-
-  public func chats(query: ChatQuery, completion: @escaping (Result<ChatResult, Error>) -> Void) {
-    performRequest(request: JSONRequest<ChatResult>(body: query, url: buildURL(path: .chats)), completion: completion)
-  }
-
-  public func chatsStream(query: ChatQuery, onResult: @escaping (Result<ChatStreamResult, Error>) -> Void, completion: ((Error?) -> Void)?) {
-    performStreamingRequest(request: JSONRequest<ChatStreamResult>(body: query.makeStreamable(), url: buildURL(path: .chats)), onResult: onResult, completion: completion)
-  }
-
-  public func edits(query: EditsQuery, completion: @escaping (Result<EditsResult, Error>) -> Void) {
-    performRequest(request: JSONRequest<EditsResult>(body: query, url: buildURL(path: .edits)), completion: completion)
-  }
-
-  public func model(query: ModelQuery, completion: @escaping (Result<ModelResult, Error>) -> Void) {
-    performRequest(request: JSONRequest<ModelResult>(url: buildURL(path: .models.withPath(query.model)), method: "GET"), completion: completion)
-  }
-
-  public func models(completion: @escaping (Result<ModelsResult, Error>) -> Void) {
-    performRequest(request: JSONRequest<ModelsResult>(url: buildURL(path: .models), method: "GET"), completion: completion)
-  }
-
-  @available(iOS 13.0, *)
-  public func moderations(query: ModerationsQuery, completion: @escaping (Result<ModerationsResult, Error>) -> Void) {
-    performRequest(request: JSONRequest<ModerationsResult>(body: query, url: buildURL(path: .moderations)), completion: completion)
-  }
-
-  public func audioTranscriptions(query: AudioTranscriptionQuery, completion: @escaping (Result<AudioTranscriptionResult, Error>) -> Void) {
-    performRequest(request: MultipartFormDataRequest<AudioTranscriptionResult>(body: query, url: buildURL(path: .audioTranscriptions)), completion: completion)
-  }
-
-  public func audioTranslations(query: AudioTranslationQuery, completion: @escaping (Result<AudioTranslationResult, Error>) -> Void) {
-    performRequest(request: MultipartFormDataRequest<AudioTranslationResult>(body: query, url: buildURL(path: .audioTranslations)), completion: completion)
-  }
-
-  public func audioCreateSpeech(query: AudioSpeechQuery, completion: @escaping (Result<AudioSpeechResult, Error>) -> Void) {
-    performSpeechRequest(request: JSONRequest<AudioSpeechResult>(body: query, url: buildURL(path: .audioSpeech)), completion: completion)
-  }
-
-}
-
-extension OpenAI {
-
-  func performRequest<ResultType: Codable>(request: any URLRequestBuildable, completion: @escaping (Result<ResultType, Error>) -> Void) {
-    do {
-      let request = try request.build(
-        token: configuration.token,
-        organizationIdentifier: configuration.organizationIdentifier,
-        timeoutInterval: configuration.timeoutInterval)
-      let task = session.dataTask(with: request) { data, _, error in
-        if let error = error {
-          return completion(.failure(error))
-        }
-        guard let data = data else {
-          return completion(.failure(OpenAIError.emptyData))
-        }
-
-        // 根据 debug 配置决定是否打印
-        if self.configuration.debug,
-          let responseString = String(data: data, encoding: .utf8)
-        {
-          print("API Response:", responseString)
-        }
-
-        let decoder = JSONDecoder()
-        do {
-          completion(.success(try decoder.decode(ResultType.self, from: data)))
-        } catch {
-          completion(.failure((try? decoder.decode(APIErrorResponse.self, from: data)) ?? error))
-=======
     public struct Configuration {
         
         /// OpenAI API token. See https://platform.openai.com/docs/api-reference/authentication
@@ -449,51 +297,8 @@
         } catch {
             completion?(error)
             return NoOpCancellableRequest()
->>>>>>> 1a7a5bae
-        }
-      }
-      task.resume()
-    } catch {
-      completion(.failure(error))
-    }
-<<<<<<< HEAD
-  }
-
-  func performStreamingRequest<ResultType: Codable>(request: any URLRequestBuildable, onResult: @escaping (Result<ResultType, Error>) -> Void, completion: ((Error?) -> Void)?) {
-    do {
-      let request = try request.build(
-        token: configuration.token,
-        organizationIdentifier: configuration.organizationIdentifier,
-        timeoutInterval: configuration.timeoutInterval)
-      let session = StreamingSession<ResultType>(urlRequest: request)
-      session.onReceiveContent = { _, object in
-        onResult(.success(object))
-      }
-      session.onProcessingError = { _, error in
-        onResult(.failure(error))
-      }
-      session.onComplete = { [weak self] object, error in
-        self?.streamingSessions.removeAll(where: { $0 == object })
-        completion?(error)
-      }
-      session.perform()
-      streamingSessions.append(session)
-    } catch {
-      completion?(error)
-    }
-  }
-
-  func performSpeechRequest(request: any URLRequestBuildable, completion: @escaping (Result<AudioSpeechResult, Error>) -> Void) {
-    do {
-      let request = try request.build(
-        token: configuration.token,
-        organizationIdentifier: configuration.organizationIdentifier,
-        timeoutInterval: configuration.timeoutInterval)
-
-      let task = session.dataTask(with: request) { data, _, error in
-        if let error = error {
-          return completion(.failure(error))
-=======
+        }
+    }
     
     func performSpeechRequest(request: any URLRequestBuildable, completion: @escaping @Sendable (Result<AudioSpeechResult, Error>) -> Void) -> CancellableRequest {
         do {
@@ -589,36 +394,11 @@
         self.executionSerializer.dispatch {
             let invalidatableSession = self.streamingSessions.removeValue(forKey: object)
             invalidatableSession?.invalidateAndCancel()
->>>>>>> 1a7a5bae
-        }
-        guard let data = data else {
-          return completion(.failure(OpenAIError.emptyData))
-        }
-
-        completion(.success(AudioSpeechResult(audio: data)))
-      }
-      task.resume()
-    } catch {
-      completion(.failure(error))
-    }
-  }
+        }
+    }
 }
 
 extension OpenAI {
-<<<<<<< HEAD
-
-  func buildURL(path: String) -> URL {
-    var components = URLComponents()
-    components.scheme = configuration.scheme
-    components.host = configuration.host
-    components.port = configuration.port
-
-    let basePath: String
-    if let customPath = configuration.customPath {
-      basePath = customPath
-    } else {
-      basePath = configuration.isUsingV1 ? "/v1" : ""
-=======
     func buildURL(path: String, after: String? = nil) -> URL {
         DefaultURLBuilder(configuration: configuration, path: path, after: after)
             .buildURL()
@@ -637,37 +417,11 @@
     func buildAssistantURL(path: APIPath.Assistants, assistantId: String) -> URL {
         AssistantsURLBuilder(configuration: configuration, path: path, assistantId: assistantId)
             .buildURL()
->>>>>>> 1a7a5bae
-    }
-
-    components.path = basePath + path
-    return components.url!
-  }
+    }
 }
 
 typealias APIPath = String
 extension APIPath {
-<<<<<<< HEAD
-
-  static let completions = "/completions"
-  static let embeddings = "/embeddings"
-  static let chats = "/chat/completions"
-  static let edits = "/edits"
-  static let models = "/models"
-  static let moderations = "/moderations"
-
-  static let audioSpeech = "/audio/speech"
-  static let audioTranscriptions = "/audio/transcriptions"
-  static let audioTranslations = "/audio/translations"
-
-  static let images = "/images/generations"
-  static let imageEdits = "/images/edits"
-  static let imageVariations = "/images/variations"
-
-  func withPath(_ path: String) -> String {
-    self + "/" + path
-  }
-=======
     struct Assistants {
         static let assistants = Assistants(stringValue: "/assistants")
         static let assistantsModify = Assistants(stringValue: "/assistants/ASST_ID")
@@ -701,5 +455,4 @@
     func withPath(_ path: String) -> String {
         self + "/" + path
     }
->>>>>>> 1a7a5bae
 }