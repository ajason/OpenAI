--- conflicted
+++ resolved
@@ -199,15 +199,6 @@
     public func models(completion: @escaping (Result<ModelsResult, Error>) -> Void) -> CancellableRequest {
         performRequest(request: makeModelsRequest(), completion: completion)
     }
-<<<<<<< HEAD
-
-    public func audioCreateSpeechStream(query: AudioSpeechQuery, onResult: @escaping (Result<AudioSpeechResult, Error>) -> Void, completion: ((Error?) -> Void)?) {
-        performSpeechStreamingRequest(
-            request: JSONRequest<AudioSpeechResult>(body: query, url: buildURL(path: .audioSpeech)),
-            onResult: onResult,
-            completion: completion
-        )
-=======
     
     @available(iOS 13.0, *)
     public func moderations(query: ModerationsQuery, completion: @escaping (Result<ModerationsResult, Error>) -> Void) -> CancellableRequest {
@@ -224,8 +215,15 @@
     
     public func audioCreateSpeech(query: AudioSpeechQuery, completion: @escaping (Result<AudioSpeechResult, Error>) -> Void) -> CancellableRequest {
         performSpeechRequest(request: makeAudioCreateSpeechRequest(query: query), completion: completion)
->>>>>>> 33714126
-    }
+    }
+
+public func audioCreateSpeechStream(query: AudioSpeechQuery, onResult: @escaping (Result<AudioSpeechResult, Error>) -> Void, completion: ((Error?) -> Void)?) {
+performSpeechStreamingRequest(
+request: JSONRequest<AudioSpeechResult>(body: query, url: buildURL(path: .audioSpeech)),
+onResult: onResult,
+completion: completion
+)
+}
 }
 
 extension OpenAI {
@@ -247,12 +245,8 @@
         do {
             let request = try request.build(configuration: configuration)
             let session = StreamingSession<ResultType>(urlRequest: request)
-<<<<<<< HEAD
-            session.onReceiveContent = { _, object in
-=======
             cancellable.session = session
             session.onReceiveContent = {_, object in
->>>>>>> 33714126
                 onResult(.success(object))
             }
             session.onProcessingError = { _, error in
