//
//  OpenAITestsDecoder.swift
//  
//
//  Created by Aled Samuel on 10/04/2023.
//

import XCTest
@testable import OpenAI

@available(iOS 13.0, *)
@available(watchOS 6.0, *)
@available(tvOS 13.0, *)
class OpenAITestsDecoder: XCTestCase {
    
    override func setUp() {
        super.setUp()
    }
    
    private func decode<T: Decodable & Equatable>(_ jsonString: String, _ expectedValue: T, file: StaticString = #filePath, line: UInt = #line) throws {
        let data = jsonString.data(using: .utf8)!
        let decoded = try JSONDecoder().decode(T.self, from: data)
        XCTAssertEqual(decoded, expectedValue, file: file, line: line)
    }

    private func encode<T: Encodable & Equatable>(_ expectedValue: T, _ jsonString: String, file: StaticString = #filePath, line: UInt = #line) throws {
        // To compare serialized JSONs we first convert them both into NSDictionary which are comparable (unlike native swift dictionaries)
        let expectedValueAsDict = try jsonDataAsNSDictionary(JSONEncoder().encode(expectedValue))
        let jsonStringAsDict = try jsonDataAsNSDictionary(jsonString.data(using: .utf8)!)
        XCTAssertEqual(jsonStringAsDict, expectedValueAsDict, file: file, line: line)
    }
    
    func jsonDataAsNSDictionary(_ data: Data) throws -> NSDictionary {
        return NSDictionary(dictionary: try JSONSerialization.jsonObject(with: data, options: []) as! [String: Any])
    }
    
    func testCompletions() async throws {
        let data = """
        {
          "id": "foo",
          "object": "text_completion",
          "created": 1589478378,
          "model": "text-davinci-003",
          "choices": [
            {
              "text": "Hello, world!",
              "index": 0,
              "logprobs": null,
              "finish_reason": "length"
            }
          ],
          "usage": {
            "prompt_tokens": 5,
            "completion_tokens": 7,
            "total_tokens": 12
          }
        }
        """
        
        let expectedValue = CompletionsResult(id: "foo", object: "text_completion", created: 1589478378, model: .textDavinci_003, choices: [
            .init(text: "Hello, world!", index: 0, finishReason: "length")
        ], usage: .init(promptTokens: 5, completionTokens: 7, totalTokens: 12))
        try decode(data, expectedValue)
    }
    
    func testImages() async throws {
        let data = """
        {
          "created": 1589478378,
          "data": [
            {
              "url": "https://foo.bar"
            },
            {
              "url": "https://bar.foo"
            },
            {
                "b64_json": "test"
            }
          ]
        }
        """
        
        let expectedValue = ImagesResult(created: 1589478378, data: [
            .init(b64Json: nil, revisedPrompt: nil, url: "https://foo.bar"),
            .init(b64Json: nil, revisedPrompt: nil, url: "https://bar.foo"),
            .init(b64Json: "test", revisedPrompt: nil, url: nil)
        ])
        try decode(data, expectedValue)
    }
    
    func testChatCompletion() async throws {
        let data = """
        {
          "id": "chatcmpl-123",
          "object": "chat.completion",
          "created": 1677652288,
          "model": "gpt-4",
          "choices": [{
            "index": 0,
            "message": {
              "role": "assistant",
              "content": "Hello, world!",
            },
            "finish_reason": "stop"
          }],
          "usage": {
            "prompt_tokens": 9,
            "completion_tokens": 12,
            "total_tokens": 21
          }
        }
        """
        
        let expectedValue = ChatResult(id: "chatcmpl-123", object: "chat.completion", created: 1677652288, model: .gpt4, choices: [
<<<<<<< HEAD
            .init(index: 0, logprobs: nil, message: .assistant(.init(content: "Hello, world!")), finishReason: "stop")
        ], usage: .init(completionTokens: 12, promptTokens: 9, totalTokens: 21), systemFingerprint: nil)
=======
            .init(index: 0, message: .assistant(content: "Hello, world!"), finishReason: "stop")
        ], usage: .init(promptTokens: 9, completionTokens: 12, totalTokens: 21))
>>>>>>> a0d11268
        try decode(data, expectedValue)
    }
    
    func testImageQuery() async throws {
        let imageQuery = ImagesQuery(
            prompt: "test",
            model: .dall_e_2,
            n: 1,
            responseFormat: .b64_json,
            size: ._512,
            style: .vivid,
            user: "user"
        )
        
        let expectedValue = """
        {
            "model": "dall-e-2",
            "prompt": "test",
            "n": 1,
            "size": "512x512",
            "style": "vivid",
            "user": "user",
            "response_format": "b64_json"
        }
        """
        
        try encode(imageQuery, expectedValue)
    }
  
    func testChatQueryWithFunctionCall() async throws {
        let chatQuery = ChatQuery(
            messages: [
<<<<<<< HEAD
                .user(.init(content: .string("What's the weather like in Boston?")))
            ],
            model: .gpt3_5Turbo,
            responseFormat: ChatQuery.ResponseFormat.jsonObject,
            tools: [
                .init(function: .init(
                    name: "get_current_weather",
                    description: "Get the current weather in a given location",
                    parameters: .init(
                        type: .object,
                        properties: [
                          "location": .init(type: .string, description: "The city and state, e.g. San Francisco, CA"),
                          "unit": .init(type: .string, enum: ["celsius", "fahrenheit"])
                        ],
                        required: ["location"]
                      )
                ))
            ]
=======
                .user(content: "What's the weather like in Boston?")
            ],
            responseFormat: .init(type: .jsonObject),
            tools: [
                .function(
                    FunctionDeclaration(
                        name: "get_current_weather",
                        description: "Get the current weather in a given location",
                        parameters:
                          JSONSchema(
                            type: .object,
                            properties: [
                              "location": .init(type: .string, description: "The city and state, e.g. San Francisco, CA"),
                              "unit": .init(type: .string, enumValues: ["celsius", "fahrenheit"])
                            ],
                            required: ["location"]
                          )
                    )
                )
            ],
            toolChoice: .function("get_current_weather")
>>>>>>> a0d11268
        )
        let expectedValue = """
        {
          "model": "gpt-3.5-turbo",
          "messages": [
            {
              "role": "user",
              "content": "What's the weather like in Boston?"
            }
          ],
          "response_format": {
            "type": "json_object"
<<<<<<< HEAD
           },
          "tools": [
            {
=======
          },
          "tools": [
            {
              "type": "function",
>>>>>>> a0d11268
              "function": {
                "name": "get_current_weather",
                "description": "Get the current weather in a given location",
                "parameters": {
                  "type": "object",
                  "properties": {
                    "location": {
                      "type": "string",
                      "description": "The city and state, e.g. San Francisco, CA"
                    },
<<<<<<< HEAD
                    "unit": { "type": "string", "enum": ["celsius", "fahrenheit"] }
                  },
                  "required": ["location"]
                }
              },
              "type": "function"
=======
                    "unit": {
                      "type": "string",
                      "enum": [
                        "celsius",
                        "fahrenheit"
                      ]
                    }
                  },
                  "required": [
                    "location"
                  ]
                }
              }
>>>>>>> a0d11268
            }
          ],
          "tool_choice": {
            "type": "function",
            "function": {
              "name": "get_current_weather"
            }
          },
          "stream": false
        }
        """
        
        try encode(chatQuery, expectedValue)
    }

    func testChatCompletionWithFunctionCall() async throws {
        let data = """
        {
          "id": "chatcmpl-1234",
          "object": "chat.completion",
          "created": 1677652288,
          "model": "gpt-3.5-turbo",
          "choices": [
            {
              "index": 0,
              "message": {
                "role": "assistant",
<<<<<<< HEAD
                "tool_calls": [
                  {
                    "type": "function",
                    "id": "chatcmpl-1234",
                    "function": {
                      "name": "get_current_weather",
                      "arguments": ""
=======
                "content": null,
                "tool_calls": [
                  {
                    "id": "call_abc123",
                    "type": "function",
                    "function": {
                      "name": "get_current_weather",
                      "arguments": "{}"
>>>>>>> a0d11268
                    }
                  }
                ]
              },
              "finish_reason": "tool_calls",
              "logprobs": null
            }
          ],
          "usage": {
            "prompt_tokens": 82,
            "completion_tokens": 18,
            "total_tokens": 100
          }
        }
        """
        
        let expectedValue = ChatResult(
            id: "chatcmpl-1234",
            object: "chat.completion",
            created: 1677652288,
            model: .gpt3_5Turbo,
            choices: [
<<<<<<< HEAD
                .init(index: 0,
                      logprobs: nil, message:
                        .assistant(.init(toolCalls: [.init(id: "chatcmpl-1234", function: .init(arguments: "", name: "get_current_weather"))])), finishReason: "tool_calls")
=======
                .init(index: 0, 
                      message: .assistant(content: nil, toolCalls: [ChatToolCall(id: "call_abc123", function: ChatFunctionCall(name: "get_current_weather", arguments: "{}"))]),
                      finishReason: "function_call")
>>>>>>> a0d11268
            ],
            usage: .init(completionTokens: 18, promptTokens: 82, totalTokens: 100),
            systemFingerprint: nil)
        try decode(data, expectedValue)
    }

    func testEdits() async throws {
        let data = """
        {
          "object": "edit",
          "created": 1589478378,
          "choices": [
            {
              "text": "What day of the week is it?",
              "index": 0,
            }
          ],
          "usage": {
            "prompt_tokens": 25,
            "completion_tokens": 32,
            "total_tokens": 57
          }
        }
        """
        
        let expectedValue = EditsResult(object: "edit", created: 1589478378, choices: [
            .init(text: "What day of the week is it?", index: 0)
        ], usage: .init(promptTokens: 25, completionTokens: 32, totalTokens: 57))
        try decode(data, expectedValue)
    }
    
    func testEmbeddings() async throws {
        let data = """
        {
          "object": "list",
          "data": [
            {
              "object": "embedding",
              "embedding": [
                0.0023064255,
                -0.009327292,
                -0.0028842222,
              ],
              "index": 0
            }
          ],
          "model": "text-embedding-ada-002",
          "usage": {
            "prompt_tokens": 8,
            "total_tokens": 8
          }
        }
        """
        
        let expectedValue = EmbeddingsResult(data: [
            .init(object: "embedding", embedding: [0.0023064255, -0.009327292, -0.0028842222], index: 0)
        ], model: .textEmbeddingAda, usage: .init(promptTokens: 8, totalTokens: 8), object: "list")
        try decode(data, expectedValue)
    }
    
    func testModels() async throws {
        let data = """
        {
          "data": [
            {
              "id": "gpt-3.5-turbo",
              "created": 222,
              "object": "model",
              "owned_by": "organization-owner"
            },
            {
              "id": "dall-e-2",
              "created": 111,
              "object": "model",
              "owned_by": "organization-owner"
            },
            {
              "id": "whisper-1",
              "created": 333,
              "object": "model",
              "owned_by": "openai"
            }
          ],
          "object": "list"
        }
        """
        
        let expectedValue = ModelsResult(data: [
            .init(id: .gpt3_5Turbo, created: 222, object: "model", ownedBy: "organization-owner"),
            .init(id: .dall_e_2, created: 111, object: "model", ownedBy: "organization-owner"),
            .init(id: .whisper_1, created: 333, object: "model", ownedBy: "openai")
        ], object: "list")
        try decode(data, expectedValue)
    }
    
    func testModelType() async throws {
        let data = """
        {
          "id": "whisper-1",
          "created": 555,
          "object": "model",
          "owned_by": "openai"
        }
        """
        
        let expectedValue = ModelResult(id: .whisper_1, created: 555, object: "model", ownedBy: "openai")
        try decode(data, expectedValue)
    }
    
    func testModerations() async throws {
        let data = """
        {
          "id": "modr-5MWoLO",
          "model": "text-moderation-007",
          "results": [
            {
              "categories": {
                "hate": false,
                "hate/threatening": true,
                "self-harm": false,
                "sexual": false,
                "sexual/minors": false,
                "violence": true,
                "violence/graphic": false
              },
              "category_scores": {
                "hate": 0.22714105248451233,
                "hate/threatening": 0.4132447838783264,
                "self-harm": 0.00523239187896251,
                "sexual": 0.01407341007143259,
                "sexual/minors": 0.0038522258400917053,
                "violence": 0.9223177433013916,
                "violence/graphic": 0.036865197122097015
              },
              "flagged": true
            }
          ]
        }
        """
        
        let expectedValue = ModerationsResult(id: "modr-5MWoLO", model: .moderation, results: [
            .init(categories: .init(hate: false, hateThreatening: true, selfHarm: false, sexual: false, sexualMinors: false, violence: true, violenceGraphic: false),
                  categoryScores: .init(hate: 0.22714105248451233, hateThreatening: 0.4132447838783264, selfHarm: 0.00523239187896251, sexual: 0.01407341007143259, sexualMinors: 0.0038522258400917053, violence: 0.9223177433013916, violenceGraphic: 0.036865197122097015),
                  flagged: true)
        ])
        try decode(data, expectedValue)
    }
    
    func testAudioTranscriptions() async throws {
        let data = """
        {
          "text": "Hello, world!"
        }
        """
        
        let expectedValue = AudioTranscriptionResult(text: "Hello, world!")
        try decode(data, expectedValue)
    }
    
    func testAudioAudioTranslationResults() async throws {
        let data = """
        {
          "text": "Hello, world!"
        }
        """
        
        let expectedValue = AudioTranslationResult(text: "Hello, world!")
        try decode(data, expectedValue)
    }
    
    func testAssistantResult() async throws {
        let data = """
        {
          "id": "asst_abc123",
          "object": "assistant",
          "created_at": 1698984975,
          "name": "Math Tutor",
          "description": null,
          "model": "gpt-4",
          "instructions": "You are a personal math tutor. When asked a question, write and run Python code to answer the question.",
          "tools": [
            {
              "type": "code_interpreter"
            }
          ],
          "file_ids": [],
          "metadata": {}
        }
        """
        
        let expectedValue = AssistantResult(id: "asst_abc123", name: "Math Tutor", description: nil, instructions: "You are a personal math tutor. When asked a question, write and run Python code to answer the question.", tools: [.codeInterpreter], fileIds: [])
        try decode(data, expectedValue)
    }
    
    func testAssistantsQuery() async throws {
        let assistantsQuery = AssistantsQuery(
            model: .gpt4,
            name: "Math Tutor",
            description: nil,
            instructions: "You are a personal math tutor. When asked a question, write and run Python code to answer the question.",
            tools: [.codeInterpreter],
            fileIds: nil
        )
        
        let expectedValue = """
        {
            "instructions": "You are a personal math tutor. When asked a question, write and run Python code to answer the question.",
            "name": "Math Tutor",
            "tools": [
                {"type": "code_interpreter"}
            ],
            "model": "gpt-4"
        }
        """
        
        try encode(assistantsQuery, expectedValue)
    }
    
    func testAssistantsResult() async throws {
        let data = """
        {
          "object": "list",
          "data": [
            {
              "id": "asst_abc123",
              "object": "assistant",
              "created_at": 1698982736,
              "name": "Coding Tutor",
              "description": null,
              "model": "gpt-4",
              "instructions": "You are a helpful assistant designed to make me better at coding!",
              "tools": [],
              "file_ids": [],
              "metadata": {}
            },
            {
              "id": "asst_abc456",
              "object": "assistant",
              "created_at": 1698982718,
              "name": "My Assistant",
              "description": null,
              "model": "gpt-4",
              "instructions": "You are a helpful assistant designed to teach me about AI!",
              "tools": [],
              "file_ids": [],
              "metadata": {}
            }
          ],
          "first_id": "asst_abc123",
          "last_id": "asst_abc789",
          "has_more": false
        }
        """
        
        let expectedValue = AssistantsResult(
            data: [
                .init(id: "asst_abc123", name: "Coding Tutor", description: nil, instructions: "You are a helpful assistant designed to make me better at coding!", tools: [], fileIds: []),
                .init(id: "asst_abc456", name: "My Assistant", description: nil, instructions: "You are a helpful assistant designed to teach me about AI!", tools: [], fileIds: []),
            ],
            firstId: "asst_abc123", 
            lastId: "asst_abc789",
            hasMore: false
        )
        
        try decode(data, expectedValue)
    }
    
    func testMessageQuery() async throws {
        let messageQuery = MessageQuery(
            role: .user,
            content: "How does AI work? Explain it in simple terms.",
            fileIds: ["file_abc123"]
        )
        
        let expectedValue = """
        {
            "role": "user",
            "content": "How does AI work? Explain it in simple terms.",
            "file_ids": ["file_abc123"]
        }
        """

        try encode(messageQuery, expectedValue)
    }
    
    func testRunResult() async throws {
        let data = """
        {
            "id": "run_1a",
            "thread_id": "thread_2b",
            "status": "requires_action",
            "required_action": {
                "type": "submit_tool_outputs",
                "submit_tool_outputs": {
                    "tool_calls": [
                        {
                            "id": "tool_abc890",
                            "type": "function",
                            "function": {
                                "name": "print",
                                "arguments": "{\\"text\\": \\"hello\\"}"
                            }
                        }
                    ]
                }
            }
        }
        """
        
        let expectedValue = RunResult(
            id: "run_1a",
            threadId: "thread_2b",
            status: .requiresAction,
            requiredAction: .init(
                submitToolOutputs: .init(toolCalls: [.init(id: "tool_abc890", type: "function", function: .init(name: "print", arguments: "{\"text\": \"hello\"}"))])
            )
        )
        
        try decode(data, expectedValue)
    }
    
    func testRunToolOutputsQuery() async throws {
        let runToolOutputsQuery = RunToolOutputsQuery(
            toolOutputs: [
                .init(toolCallId: "call_abc0", output: "success")
            ]
        )
        
        let expectedValue = """
        {
            "tool_outputs": [
                {
                    "tool_call_id": "call_abc0",
                    "output": "success"
                }
            ]
        }
        """
        
        try encode(runToolOutputsQuery, expectedValue)
    }
    
    func testThreadRunQuery() async throws {
        let threadRunQuery = ThreadRunQuery(
            assistantId: "asst_abc123",
            thread: .init(
                messages: [.init(role: .user, content: "Explain deep learning to a 5 year old.")]
            )
        )
        
        let expectedValue = """
        {
            "assistant_id": "asst_abc123",
            "thread": {
                "messages": [
                    {"role": "user", "content": "Explain deep learning to a 5 year old."}
                ]
            }
        }
        """
        
        try encode(threadRunQuery, expectedValue)
    }
}<|MERGE_RESOLUTION|>--- conflicted
+++ resolved
@@ -113,13 +113,8 @@
         """
         
         let expectedValue = ChatResult(id: "chatcmpl-123", object: "chat.completion", created: 1677652288, model: .gpt4, choices: [
-<<<<<<< HEAD
             .init(index: 0, logprobs: nil, message: .assistant(.init(content: "Hello, world!")), finishReason: "stop")
         ], usage: .init(completionTokens: 12, promptTokens: 9, totalTokens: 21), systemFingerprint: nil)
-=======
-            .init(index: 0, message: .assistant(content: "Hello, world!"), finishReason: "stop")
-        ], usage: .init(promptTokens: 9, completionTokens: 12, totalTokens: 21))
->>>>>>> a0d11268
         try decode(data, expectedValue)
     }
     
@@ -152,11 +147,11 @@
     func testChatQueryWithFunctionCall() async throws {
         let chatQuery = ChatQuery(
             messages: [
-<<<<<<< HEAD
                 .user(.init(content: .string("What's the weather like in Boston?")))
             ],
             model: .gpt3_5Turbo,
             responseFormat: ChatQuery.ResponseFormat.jsonObject,
+            toolChoice: .function("get_current_weather"),
             tools: [
                 .init(function: .init(
                     name: "get_current_weather",
@@ -171,29 +166,6 @@
                       )
                 ))
             ]
-=======
-                .user(content: "What's the weather like in Boston?")
-            ],
-            responseFormat: .init(type: .jsonObject),
-            tools: [
-                .function(
-                    FunctionDeclaration(
-                        name: "get_current_weather",
-                        description: "Get the current weather in a given location",
-                        parameters:
-                          JSONSchema(
-                            type: .object,
-                            properties: [
-                              "location": .init(type: .string, description: "The city and state, e.g. San Francisco, CA"),
-                              "unit": .init(type: .string, enumValues: ["celsius", "fahrenheit"])
-                            ],
-                            required: ["location"]
-                          )
-                    )
-                )
-            ],
-            toolChoice: .function("get_current_weather")
->>>>>>> a0d11268
         )
         let expectedValue = """
         {
@@ -206,16 +178,9 @@
           ],
           "response_format": {
             "type": "json_object"
-<<<<<<< HEAD
            },
           "tools": [
             {
-=======
-          },
-          "tools": [
-            {
-              "type": "function",
->>>>>>> a0d11268
               "function": {
                 "name": "get_current_weather",
                 "description": "Get the current weather in a given location",
@@ -226,28 +191,12 @@
                       "type": "string",
                       "description": "The city and state, e.g. San Francisco, CA"
                     },
-<<<<<<< HEAD
                     "unit": { "type": "string", "enum": ["celsius", "fahrenheit"] }
                   },
                   "required": ["location"]
                 }
               },
               "type": "function"
-=======
-                    "unit": {
-                      "type": "string",
-                      "enum": [
-                        "celsius",
-                        "fahrenheit"
-                      ]
-                    }
-                  },
-                  "required": [
-                    "location"
-                  ]
-                }
-              }
->>>>>>> a0d11268
             }
           ],
           "tool_choice": {
@@ -275,7 +224,6 @@
               "index": 0,
               "message": {
                 "role": "assistant",
-<<<<<<< HEAD
                 "tool_calls": [
                   {
                     "type": "function",
@@ -283,16 +231,6 @@
                     "function": {
                       "name": "get_current_weather",
                       "arguments": ""
-=======
-                "content": null,
-                "tool_calls": [
-                  {
-                    "id": "call_abc123",
-                    "type": "function",
-                    "function": {
-                      "name": "get_current_weather",
-                      "arguments": "{}"
->>>>>>> a0d11268
                     }
                   }
                 ]
@@ -315,15 +253,9 @@
             created: 1677652288,
             model: .gpt3_5Turbo,
             choices: [
-<<<<<<< HEAD
                 .init(index: 0,
                       logprobs: nil, message:
                         .assistant(.init(toolCalls: [.init(id: "chatcmpl-1234", function: .init(arguments: "", name: "get_current_weather"))])), finishReason: "tool_calls")
-=======
-                .init(index: 0, 
-                      message: .assistant(content: nil, toolCalls: [ChatToolCall(id: "call_abc123", function: ChatFunctionCall(name: "get_current_weather", arguments: "{}"))]),
-                      finishReason: "function_call")
->>>>>>> a0d11268
             ],
             usage: .init(completionTokens: 18, promptTokens: 82, totalTokens: 100),
             systemFingerprint: nil)
@@ -670,7 +602,7 @@
         let threadRunQuery = ThreadRunQuery(
             assistantId: "asst_abc123",
             thread: .init(
-                messages: [.init(role: .user, content: "Explain deep learning to a 5 year old.")]
+                messages: [.init(role: .user, content: "Explain deep learning to a 5 year old.")!]
             )
         )
         
